--- conflicted
+++ resolved
@@ -276,8 +276,6 @@
         stage.setup()
         # Should not create PyNvcFrameExtractor
         assert not hasattr(stage, "pynvc_frame_extractor") or stage.pynvc_frame_extractor is None
-<<<<<<< HEAD
-=======
 
     @patch("ray_curator.stages.video.clipping.video_frame_extraction._PYNVC_AVAILABLE", False)
     @patch("ray_curator.stages.video.clipping.video_frame_extraction.logger")
@@ -291,7 +289,6 @@
 
         # Should not create PyNvcFrameExtractor
         assert stage.pynvc_frame_extractor is None
->>>>>>> 96ad03f2
 
     @patch("ray_curator.stages.video.clipping.video_frame_extraction.make_pipeline_named_temporary_file")
     @patch("ray_curator.stages.video.clipping.video_frame_extraction.get_frames_from_ffmpeg")
@@ -319,10 +316,6 @@
         )
         task = VideoTask(task_id="test_task", dataset_name="test_dataset", data=video)
 
-<<<<<<< HEAD
-        # The implementation now falls back to FFmpeg CPU mode and then returns None on failure
-        result = stage.process(task)
-=======
         result = stage.process(task)
 
         # Verify fallback message was logged
@@ -332,7 +325,6 @@
         mock_get_frames.assert_called_once_with(mock_temp_path, width=27, height=48, use_gpu=False)
 
         # The implementation returns None when frame extraction fails
->>>>>>> 96ad03f2
         assert result is None
 
     def test_process_no_source_bytes(self) -> None:
